--- conflicted
+++ resolved
@@ -204,8 +204,8 @@
                 case ".PPTM":
                 case ".PPTX":
                     if (PowerPoint.FileIsPasswordProtected(inputFile))
-                        throw new OCFileIsPasswordProtected("The file '" + Path.GetFileName(inputFile) + "' is password protected"); 
-            
+                        throw new OCFileIsPasswordProtected("The file '" + Path.GetFileName(inputFile) + "' is password protected");
+
                     PowerPoint.Convert(inputFile, outputFile);
                     break;
 
@@ -269,1201 +269,5 @@
             return false;
         }
         #endregion
-<<<<<<< HEAD
-=======
-
-        #region ConvertWithWord
-        /// <summary>
-        /// Converts a Word document to PDF
-        /// </summary>
-        /// <param name="inputFile">The Word input file</param>
-        /// <param name="outputFile">The PDF output file</param>
-        /// <returns></returns>
-        private static void ConvertWithWord(string inputFile, string outputFile)
-        {
-            Word.ApplicationClass word = null;
-            Word.DocumentClass document = null;
-
-            try
-            {
-                word = new Word.ApplicationClass
-                {
-                    ScreenUpdating = false,
-                    DisplayAlerts = Word.WdAlertLevel.wdAlertsNone,
-                    DisplayDocumentInformationPanel = false,
-                    DisplayRecentFiles = false,
-                    DisplayScrollBars = false,
-                    AutomationSecurity = MsoAutomationSecurity.msoAutomationSecurityForceDisable
-                };
-
-                word.Options.UpdateLinksAtOpen = false;
-                word.Options.ConfirmConversions = false;
-                word.Options.SaveInterval = 0;
-                word.Options.SaveNormalPrompt = false;
-                word.Options.SavePropertiesPrompt = false;
-                word.Options.AllowReadingMode = false;
-                word.Options.WarnBeforeSavingPrintingSendingMarkup = false;
-                word.Options.UpdateFieldsAtPrint = false;
-                word.Options.UpdateLinksAtOpen = false;
-                word.Options.UpdateLinksAtPrint = false;
-
-                document = (Word.DocumentClass) OpenWordFile(word, inputFile, false);
-
-                // Do not remove this line!!
-                // This is yet another solution to a weird Office problem. Sometimes there
-                // are Word documents with images in it that take some time to load. When
-                // we remove the line below the ExportAsFixedFormat method will be called 
-                // before the images are loaded thus resulting in an unendless loop somewhere
-                // in this method.
-                // ReSharper disable once UnusedVariable
-                var count = document.ComputeStatistics(Word.WdStatistic.wdStatisticPages);
-                
-                word.DisplayAutoCompleteTips = false;
-                word.DisplayScreenTips = false;
-                word.DisplayStatusBar = false;
-                
-                document.ExportAsFixedFormat(outputFile, Word.WdExportFormat.wdExportFormatPDF);
-            }
-            finally
-            {
-                if (document != null)
-                {
-                    document.Saved = true;
-                    document.Close();
-                    Marshal.ReleaseComObject(document);
-                }
-
-                if (word != null)
-                {
-                    word.Quit(false);
-                    Marshal.ReleaseComObject(word);
-                }
-            }
-        }
-        #endregion
-
-        #region WordFileIsPasswordProtected
-        /// <summary>
-        /// Returns true when the Word file is password protected
-        /// </summary>
-        /// <param name="inputFile">The Word file to check</param>
-        /// <returns></returns>
-        /// <exception cref="OCFileIsCorrupt">Raised when the file is corrupt</exception>
-        public static bool WordFileIsPasswordProtected(string inputFile)
-        {
-            try
-            {
-                using (var compoundFile = new CompoundFile(inputFile))
-                {
-                    if (compoundFile.RootStorage.ExistsStream("EncryptedPackage")) return true;
-                    if (!compoundFile.RootStorage.ExistsStream("WordDocument"))
-                        throw new OCFileIsCorrupt("Could not find the WordDocument stream in the file '" +
-                                                  compoundFile.FileName + "'");
-
-                    var stream = compoundFile.RootStorage.GetStream("WordDocument") as CFStream;
-                    if (stream == null) return false;
-
-                    var bytes = stream.GetData();
-                    using (var memoryStream = new MemoryStream(bytes))
-                    using (var binaryReader = new BinaryReader(memoryStream))
-                    {
-                        //http://msdn.microsoft.com/en-us/library/dd944620%28v=office.12%29.aspx
-                        // The bit that shows if the file is encrypted is in the 11th and 12th byte so we 
-                        // need to skip the first 10 bytes
-                        binaryReader.ReadBytes(10);
-
-                        // Now we read the 2 bytes that we need
-                        var pnNext = binaryReader.ReadUInt16();
-                        //(value & mask) == mask)
-
-                        // The bit that tells us if the file is encrypted
-                        return (pnNext & 0x0100) == 0x0100;
-                    }
-                }
-            }
-            catch (CFCorruptedFileException)
-            {
-                throw new OCFileIsCorrupt("The file '" + Path.GetFileName(inputFile) + "' is corrupt");
-            }
-            catch (CFFileFormatException)
-            {
-                // It seems the file is just a normal Microsoft Office 2007 and up Open XML file
-                return false;
-            }
-        }
-        #endregion
-
-        #region OpenWordFile
-        /// <summary>
-        /// Opens the <paramref name="inputFile"/> and returns it as an <see cref="Word.Document"/> object
-        /// </summary>
-        /// <param name="word">The <see cref="Word.Application"/></param>
-        /// <param name="inputFile">The file to open</param>
-        /// <param name="repairMode">When true the <paramref name="inputFile"/> is opened in repair mode</param>
-        /// <returns></returns>
-        private static Word.Document OpenWordFile(Word._Application word,
-                                                  string inputFile,
-                                                  bool repairMode)
-        {
-            try
-            {
-                Word.Document document;
-
-                var extension = Path.GetExtension(inputFile);
-
-                if (extension != null && extension.ToUpperInvariant() == ".TXT")
-                    document = word.Documents.OpenNoRepairDialog(inputFile, false, true, false, "dummypassword",
-                        Format: Word.WdOpenFormat.wdOpenFormatUnicodeText,
-                        OpenAndRepair: repairMode,
-                        NoEncodingDialog: true);
-                else
-                    document = word.Documents.OpenNoRepairDialog(inputFile, false, true, false, "dummypassword",
-                        OpenAndRepair: repairMode,
-                        NoEncodingDialog: true);
-
-                // This will lock or unlock all form fields in a Word document so that auto fill 
-                // and date/time field do or don't get updated automaticly when converting
-                if (document.Fields.Count > 0)
-                {
-                    foreach (Word.Field field in document.Fields)
-                        field.Locked = true;
-                }
-
-                return document;
-            }
-            catch (Exception exception)
-            {
-                if (repairMode)
-                    throw new OCFileIsCorrupt("The file '" + Path.GetFileName(inputFile) +
-                                              "' seems to be corrupt, error: " +
-                                              ExceptionHelpers.GetInnerException(exception));
-
-                return OpenWordFile(word, inputFile, true);
-            }
-        }
-        #endregion
-
-        #region CheckIfSystemProfileDesktopDirectoryExists
-        /// <summary>
-        /// If you want to run this code on a server the following folders must exists, if they don't
-        /// then you can't use Excel to convert files to PDF
-        /// </summary>
-        private static void CheckIfSystemProfileDesktopDirectoryExists()
-        {
-            if (Environment.Is64BitOperatingSystem)
-            {
-                var x64DesktopPath = Path.Combine(Environment.GetFolderPath(Environment.SpecialFolder.Windows),
-                    @"SysWOW64\config\systemprofile\desktop");
-                if (!Directory.Exists(x64DesktopPath))
-                {
-                    try
-                    {
-                        Directory.CreateDirectory(x64DesktopPath);
-                    }
-                    catch (Exception exception)
-                    {
-                        throw new OCExcelConfiguration("Can't create directory '" + x64DesktopPath +
-                                                       "' Excel needs this folder to work on a server, error: " +
-                                                       ExceptionHelpers.GetInnerException(exception));
-                    }
-                }
-            }
-
-            var x86DesktopPath = Path.Combine(Environment.GetFolderPath(Environment.SpecialFolder.Windows),
-                @"System32\config\systemprofile\desktop");
-            if (!Directory.Exists(x86DesktopPath))
-            {
-                try
-                {
-                    Directory.CreateDirectory(x86DesktopPath);
-                }
-                catch (Exception exception)
-                {
-                    throw new OCExcelConfiguration("Can't create directory '" + x86DesktopPath +
-                                                   "' Excel needs this folder to work on a server, error: " +
-                                                   ExceptionHelpers.GetInnerException(exception));
-                }
-            }
-        }
-        #endregion
-
-        #region CheckIfPrinterIsInstalled
-        /// <summary>
-        /// Excel needs a default printer to export to PDF, this method will check if there is one
-        /// </summary>
-        private static void CheckIfPrinterIsInstalled()
-        {
-            var result = false;
-            foreach (string printerName in PrinterSettings.InstalledPrinters)
-            {
-                // Retrieve the printer settings.
-                var printer = new PrinterSettings { PrinterName = printerName };
-
-                // Check that this is a valid printer.
-                // (This step might be required if you read the printer name
-                // from a user-supplied value or a registry or configuration file
-                // setting.)
-                if (printer.IsValid)
-                {
-                    result = true;
-                    break;
-                }
-            }
-
-            if (!result)
-                throw new OCExcelConfiguration("There is no default printer installed, Excel needs one to export to PDF");
-        }
-        #endregion
-
-        #region ExcelVersionNumber
-        /// <summary>
-        /// Returns the Excel version number as an integer
-        /// </summary>
-        /// <exception cref="OCExcelConfiguration">Raised when Excel version could not be determined or the registry could not be read</exception>
-        private static int ExcelVersionNumber
-        {
-            get
-            {
-                try
-                {
-                    var baseKey = Registry.ClassesRoot;
-                    var subKey = baseKey.OpenSubKey(@"Excel.Application\CurVer");
-                    if (subKey != null)
-                    {
-                        switch (subKey.GetValue(string.Empty).ToString().ToUpperInvariant())
-                        {
-                            // Excel 2003
-                            case "EXCEL.APPLICATION.11":
-                                return 11;
-
-                            // Excel 2007
-                            case "EXCEL.APPLICATION.12":
-                                return 12;
-
-                            // Excel 2010
-                            case "EXCEL.APPLICATION.14":
-                                return 14;
-
-                            // Excel 2013
-                            case "EXCEL.APPLICATION.15":
-                                return 15;
-
-                            default:
-                                throw new OCExcelConfiguration("Could not determine Excel version");
-                        }
-                    }
-
-                    throw new OCExcelConfiguration("Could not find registry key Excel.Application\\CurVer");
-                }
-                catch (Exception exception)
-                {
-                    throw new OCExcelConfiguration("Could not read registry to check Excel version", exception);
-                }
-            }
-        }
-        #endregion
-
-        #region ExcelMaxRows
-        /// <summary>
-        /// Returns the maximum rows Excel supports
-        /// </summary>
-        /// <returns></returns>
-        private static int ExcelMaxRows
-        {
-            get
-            {
-                const int excelMaxRowsFrom2003AndBelow = 65535;
-                const int excelMaxRowsFrom2007AndUp = 1048576;
-
-                switch (ExcelVersionNumber)
-                {
-                    // Excel 2007
-                    case 12:
-                    // Excel 2010
-                    case 14:
-                    // Excel 2013
-                    case 15:
-                        return excelMaxRowsFrom2007AndUp;
-
-                    // Excel 2003 and older
-                    default:
-                        return excelMaxRowsFrom2003AndBelow;
-                }
-            }
-        }
-        #endregion
-
-        #region ExcelColumnAddress
-        /// <summary>
-        /// Returns the column address for the given <paramref name="column"/>
-        /// </summary>
-        /// <param name="column"></param>
-        /// <returns></returns>
-        private static string GetExcelColumnAddress(int column)
-        {
-            if (column <= 26)
-                return System.Convert.ToChar(column + 64).ToString(CultureInfo.InvariantCulture);
-
-            var div = column/26;
-            var mod = column%26;
-            if (mod != 0) return GetExcelColumnAddress(div) + GetExcelColumnAddress(mod);
-            mod = 26;
-            div--;
-
-            return GetExcelColumnAddress(div) + GetExcelColumnAddress(mod);
-        }
-        #endregion
-
-        #region GetExcelColumnNumber
-        /// <summary>
-        /// Returns the column number for the given <paramref name="columnAddress"/>
-        /// </summary>
-        /// <param name="columnAddress"></param>
-        /// <returns></returns>
-        // ReSharper disable once UnusedMember.Local
-        private static int GetExcelColumnNumber(string columnAddress)
-        {
-            var digits = new int[columnAddress.Length];
-            
-            for (var i = 0; i < columnAddress.Length; ++i)
-                digits[i] = System.Convert.ToInt32(columnAddress[i]) - 64;
-            
-            var mul = 1; 
-            var res = 0;
-            
-            for (var pos = digits.Length - 1; pos >= 0; --pos)
-            {
-                res += digits[pos] * mul;
-                mul *= 26;
-            }
-
-            return res;
-        }
-        #endregion
-
-        #region GetWorksheetPrintArea
-        /// <summary>
-        /// Placeholder for shape information
-        /// </summary>
-        private class ShapePosition
-        {
-            public int TopLeftColumn { get; private set; }
-            public int TopLeftRow { get; private set; }
-            public int BottomRightColumn { get; private set; }
-            public int BottomRightRow { get; private set; }
-
-            public ShapePosition(Excel.Shape shape)
-            {
-                var topLeftCell = shape.TopLeftCell;
-                var bottomRightCell = shape.BottomRightCell;
-                TopLeftRow = topLeftCell.Row;
-                TopLeftColumn = topLeftCell.Column;
-                BottomRightRow = bottomRightCell.Row;
-                BottomRightColumn = bottomRightCell.Column;
-                Marshal.ReleaseComObject(topLeftCell);
-                Marshal.ReleaseComObject(bottomRightCell);
-            }
-        }
-
-        /// <summary>
-        /// Direction to search in merged cell
-        /// </summary>
-        private enum MergedCellSearchOrder
-        {
-            /// <summary>
-            /// Search for first row in the merge area
-            /// </summary>
-            FirstRow,
-
-            /// <summary>
-            /// Search for first column in the merge area
-            /// </summary>
-            FirstColumn,
-
-            /// <summary>
-            /// Search for last row in the merge area
-            /// </summary>
-            LastRow,
-
-            /// <summary>
-            /// Search for last column in the merge area
-            /// </summary>
-            LastColumn
-        }
-
-        /// <summary>
-        /// Checks if the given cell is merged and if so returns the last column or row from this merge.
-        /// When the cell is not merged it just returns the cell
-        /// </summary>
-        /// <param name="range">The cell</param>
-        /// <param name="searchOrder"><see cref="MergedCellSearchOrder"/></param>
-        /// <returns></returns>
-        private static int CheckForMergedCell(Excel.Range range, MergedCellSearchOrder searchOrder)
-        {
-            if (range == null)
-                return 0;
-
-            var result = 0;
-            var mergeArea = range.MergeArea;
-
-            switch (searchOrder)
-            {
-                case MergedCellSearchOrder.FirstRow:
-                    result = mergeArea.Row;
-                    break;
-
-                case MergedCellSearchOrder.FirstColumn:
-                    result = mergeArea.Column;
-                    break;
-
-                case MergedCellSearchOrder.LastRow:
-                {
-                    result = range.Row;
-                    var entireRow = range.EntireRow;
-                    var cells = entireRow.Cells;
-
-                    var lastCell = cells.Find("*", SearchOrder: Excel.XlSearchOrder.xlByColumns, SearchDirection: Excel.XlSearchDirection.xlPrevious);
-
-                    Excel.Range searchRange = entireRow.Range["1:" + lastCell.Column];
-
-                    var rows = mergeArea.Rows;
-                    var count = rows.Count;
-
-                    if (count > 1)
-                        result += count;
-
-                    if (lastCell != null)
-                        Marshal.ReleaseComObject(lastCell);
-
-                    Marshal.ReleaseComObject(rows);
-                    Marshal.ReleaseComObject(entireRow);
-                    Marshal.ReleaseComObject(cells);
-
-                    break;
-                }
-                
-                case MergedCellSearchOrder.LastColumn:
-                {
-                    result = range.Column;
-                    var columns = mergeArea.Columns;
-                    var count = columns.Count;
-
-                    if (count > 1)
-                        result += count;
-
-                    Marshal.ReleaseComObject(columns);
-
-                    break;
-                }
-            }
-
-            if (mergeArea != null)
-                Marshal.ReleaseComObject(mergeArea);
-
-            return result;
-        }
-
-        /// <summary>
-        /// Figures out the used cell range. This are the cell's that contain any form of text and 
-        /// returns this range.
-        /// </summary>
-        /// <param name="worksheet"></param>
-        /// <returns></returns>
-        private static string GetWorksheetPrintArea(Excel._Worksheet worksheet)
-        {
-            var firstColumn = 1;
-            var firstRow = 1;
-
-            var shapesPosition = new List<ShapePosition>();
-            var cells = worksheet.Cells;
-
-            // We can't use this method when there are shapes on a sheet so
-            // we return an empty string
-            var shapes = worksheet.Shapes;
-            if (shapes.Count > 0)
-            {
-                if (ExcelVersionNumber < 14)
-                    return "shapes";
-
-                // The shape TopLeftCell and BottomRightCell is only supported from Excel 2010 and up
-                foreach (Excel.Shape shape in worksheet.Shapes)
-                {
-                    if (shape.AutoShapeType != MsoAutoShapeType.msoShapeMixed)
-                        shapesPosition.Add(new ShapePosition(shape));
-
-                    Marshal.ReleaseComObject(shape);
-                }
-
-                Marshal.ReleaseComObject(shapes);
-            }
-
-            var range = worksheet.Cells[1, 1] as Excel.Range;
-            if (range == null || range.Value == null)
-            {
-                if (range != null)
-                    Marshal.ReleaseComObject(range);
-
-                var firstCellByColumn = cells.Find("*", SearchOrder: Excel.XlSearchOrder.xlByColumns);
-                var foundByFirstColumn = false;
-                if (firstCellByColumn != null)
-                {
-                    foundByFirstColumn = true;
-                    firstColumn = CheckForMergedCell(firstCellByColumn, MergedCellSearchOrder.FirstColumn);
-                    firstRow = CheckForMergedCell(firstCellByColumn, MergedCellSearchOrder.FirstRow);
-                    Marshal.ReleaseComObject(firstCellByColumn);
-                }
-
-                // Search the first used cell row wise
-                var firstCellByRow = cells.Find("*", SearchOrder: Excel.XlSearchOrder.xlByRows);
-                if (firstCellByRow == null)
-                    return string.Empty;
-
-                if (foundByFirstColumn)
-                {
-                    if (firstCellByRow.Column < firstColumn) 
-                        firstColumn = CheckForMergedCell(firstCellByRow, MergedCellSearchOrder.FirstColumn);
-
-                    if (firstCellByRow.Row < firstRow) firstRow = 
-                        CheckForMergedCell(firstCellByRow, MergedCellSearchOrder.FirstRow);
-                }
-                else
-                {
-                    firstColumn = CheckForMergedCell(firstCellByRow, MergedCellSearchOrder.FirstColumn);
-                    firstRow = CheckForMergedCell(firstCellByRow, MergedCellSearchOrder.FirstRow);
-                }
-
-                Marshal.ReleaseComObject(firstCellByRow);
-            }
-
-            foreach (var shapePosition in shapesPosition)
-            {
-                if (shapePosition.TopLeftColumn < firstColumn)
-                    firstColumn = shapePosition.TopLeftColumn;
-
-                if (shapePosition.TopLeftRow < firstRow)
-                    firstRow = shapePosition.TopLeftRow;
-            }
-
-            var lastColumn = firstColumn;
-            var lastRow = firstRow;
-
-            var lastCellByColumn =
-                cells.Find("*", SearchOrder: Excel.XlSearchOrder.xlByColumns,
-                    SearchDirection: Excel.XlSearchDirection.xlPrevious);
-
-            if (lastCellByColumn != null)
-            {
-                lastColumn = lastCellByColumn.Column;
-                lastRow = lastCellByColumn.Row;
-                Marshal.ReleaseComObject(lastCellByColumn);
-            }
-
-            var lastCellByRow =
-                cells.Find("*", SearchOrder: Excel.XlSearchOrder.xlByRows,
-                    SearchDirection: Excel.XlSearchDirection.xlPrevious);
-
-            if (lastCellByRow != null)
-            {
-                if (lastCellByRow.Column > lastColumn) lastColumn = CheckForMergedCell(lastCellByRow, MergedCellSearchOrder.LastColumn);
-                if (lastCellByRow.Row > lastRow) lastRow = CheckForMergedCell(lastCellByRow, MergedCellSearchOrder.LastRow);
-
-                var protection = worksheet.Protection;
-                if (!worksheet.ProtectContents || protection.AllowDeletingRows)
-                {
-                    var previousLastCellByRow =
-                        cells.Find("*", SearchOrder: Excel.XlSearchOrder.xlByRows,
-                            SearchDirection: Excel.XlSearchDirection.xlPrevious,
-                            After: lastCellByRow);
-
-                    Marshal.ReleaseComObject(lastCellByRow);
-
-                    if (previousLastCellByRow != null)
-                    {
-                        var previousRow = CheckForMergedCell(previousLastCellByRow, MergedCellSearchOrder.LastRow);
-                        Marshal.ReleaseComObject(previousLastCellByRow);
-
-                        if (previousRow < lastRow - 2)
-                        {
-                            var rangeToDelete =
-                                worksheet.Range[GetExcelColumnAddress(firstColumn) + (previousRow + 1) + ":" +
-                                                GetExcelColumnAddress(lastColumn) + (lastRow - 2)];
-
-                            rangeToDelete.Delete(Excel.XlDeleteShiftDirection.xlShiftUp);
-                            Marshal.ReleaseComObject(rangeToDelete);
-                            lastRow = previousRow + 2;
-                        }
-                    }
-
-                    Marshal.ReleaseComObject(protection);
-                }
-            }
-
-            if (cells != null)
-                Marshal.ReleaseComObject(cells);
-            
-            foreach (var shapePosition in shapesPosition)
-            {
-                if (shapePosition.BottomRightColumn > lastColumn)
-                    lastColumn = shapePosition.BottomRightColumn;
-
-                if (shapePosition.BottomRightRow > lastRow)
-                    lastRow = shapePosition.BottomRightRow;
-            }
-
-            return GetExcelColumnAddress(firstColumn) + firstRow + ":" +
-                   GetExcelColumnAddress(lastColumn) + lastRow;
-        }
-        #endregion
-
-        #region SetWorkSheetPaperSize
-        private class ExcelPaperSize
-        {
-            public Excel.XlPaperSize PaperSize { get; private set; }
-            public Excel.XlPageOrientation Orientation { get; private set; }
-
-            public ExcelPaperSize(Excel.XlPaperSize paperSize, Excel.XlPageOrientation orientation)
-            {
-                PaperSize = paperSize;
-                Orientation = orientation;
-            }
-        }
-
-        /// <summary>
-        /// Returns the total number of vertical pagebreaks in the print area
-        /// </summary>
-        /// <param name="pageBreaks"></param>
-        /// <returns></returns>
-        private static int CountVerticalPageBreaks(Excel.VPageBreaks pageBreaks)
-        {
-            var result = 0;
-
-            try
-            {
-                foreach (Excel.VPageBreak pageBreak in pageBreaks)
-                {
-                    if (pageBreak.Extent == Excel.XlPageBreakExtent.xlPageBreakPartial)
-                        result += 1;
-
-                    Marshal.ReleaseComObject(pageBreak);
-                }
-            }
-            catch (COMException)
-            {
-                result = pageBreaks.Count;
-            }
-
-            return result;
-        }
-
-        /// <summary>
-        /// This method wil figure out the optimal paper size to use and sets it
-        /// </summary>
-        /// <param name="worksheet"></param>
-        /// <param name="printArea"></param>
-        private static void SetWorkSheetPaperSize(Excel._Worksheet worksheet, string printArea)
-        {
-            var pageSetup = worksheet.PageSetup;
-
-            try
-            {
-                pageSetup.Order = Excel.XlOrder.xlOverThenDown;
-
-                var paperSizes = new List<ExcelPaperSize>
-            {
-                new ExcelPaperSize(Excel.XlPaperSize.xlPaperA4, Excel.XlPageOrientation.xlPortrait),
-                new ExcelPaperSize(Excel.XlPaperSize.xlPaperA4, Excel.XlPageOrientation.xlLandscape),
-                new ExcelPaperSize(Excel.XlPaperSize.xlPaperA3, Excel.XlPageOrientation.xlLandscape),
-                new ExcelPaperSize(Excel.XlPaperSize.xlPaperA3, Excel.XlPageOrientation.xlPortrait)
-            };
-
-                var zoomRatios = new List<int> { 100, 95, 90, 85, 80, 75 };
-                pageSetup.PrintArea = printArea;
-                pageSetup.LeftHeader = worksheet.Name;
-                
-                foreach (var paperSize in paperSizes)
-                {
-                    var exitfor = false;
-                    pageSetup.PaperSize = paperSize.PaperSize;
-                    pageSetup.Orientation = paperSize.Orientation;
-                    worksheet.ResetAllPageBreaks();
-
-                    foreach (var zoomRatio in zoomRatios)
-                    {
-                        pageSetup.Zoom = false;
-#pragma warning disable 219
-                        // Yes these page counts look lame, but so is Excel 2010 in not updating
-                        // the pages collection otherwis. We need to call the count methods to
-                        // make this code work
-                        var pages = pageSetup.Pages.Count;
-                        pageSetup.Zoom = zoomRatio;
-                        // ReSharper disable once RedundantAssignment
-                        pages = pageSetup.Pages.Count;
-#pragma warning restore 219
-
-                        if (CountVerticalPageBreaks(worksheet.VPageBreaks) == 0)
-                        {
-                            exitfor = true;
-                            break;
-                        }
-                    }
-
-                    if (exitfor)
-                        break;
-                }
-            }
-            finally
-            {
-                if (pageSetup != null)
-                    Marshal.ReleaseComObject(pageSetup);
-            }
-
-        }
-        #endregion
-
-        #region ConvertWithExcel
-        /// <summary>
-        /// Converts a Excel sheet to PDF
-        /// </summary>
-        /// <param name="inputFile">The Excel input file</param>
-        /// <param name="outputFile">The PDF output file</param>
-        /// <returns></returns>
-        /// <exception cref="OCCsvFileLimitExceeded">Raised when a CSV <paramref name="inputFile"/> has to many rows</exception>
-        private static void ConvertWithExcel(string inputFile, string outputFile)
-        {
-            // We only need to perform this check if we are running on a server
-            if (NativeMethods.IsWindowsServer())
-                CheckIfSystemProfileDesktopDirectoryExists();
-
-            CheckIfPrinterIsInstalled();
-
-            Excel.Application excel = null;
-            Excel.Workbook workbook = null;
-            string tempFileName = null;
-
-            try
-            {
-                excel = new Excel.ApplicationClass
-                {
-                    //ScreenUpdating = false,
-                    DisplayAlerts = false,
-                    DisplayDocumentInformationPanel = false,
-                    DisplayRecentFiles = false,
-                    DisplayScrollBars = false,
-                    AutomationSecurity = MsoAutomationSecurity.msoAutomationSecurityForceDisable,
-                    PrintCommunication = true,
-                    Visible = true
-                };
-
-                var extension = Path.GetExtension(inputFile);
-                if (string.IsNullOrWhiteSpace(extension))
-                    extension = string.Empty;
-
-                if (extension.ToUpperInvariant() == ".CSV")
-                {
-                    // Yes this look somewhat weird but we have to change the extension if we want to handle
-                    // CSV files with different kind of separators. Otherwhise Excel will always overrule whatever
-                    // setting we make to open a file
-                    tempFileName = Path.GetTempFileName() + Guid.NewGuid() + ".txt";
-                    File.Copy(inputFile, tempFileName);
-                    inputFile = tempFileName;
-                }
-
-                workbook = OpenExcelFile(excel, inputFile, extension, false);
-
-                // We cannot determine a print area when the document is marked as final so we remove this
-                workbook.Final = false;
-
-                var usedSheets = 0;
-
-                foreach (Excel.Worksheet sheet in workbook.Sheets)
-                {
-                    try
-                    {
-                        var protection = sheet.Protection;
-                        if (!sheet.ProtectContents || protection.AllowFormattingColumns)
-                            sheet.Columns.AutoFit();
-
-                        Marshal.ReleaseComObject(protection);
-                    }
-                    catch (COMException)
-                    {
-                        // Do nothing, this sometimes failes and there is nothing we can do about it
-                    }
-
-                    var printArea = GetWorksheetPrintArea(sheet);
-
-                    switch (printArea)
-                    {
-                        case "shapes":
-                            SetWorkSheetPaperSize(sheet, string.Empty);
-                            usedSheets += 1;
-                            break;
-
-                        case "":
-                            break;
-
-                        default:
-                            SetWorkSheetPaperSize(sheet, printArea);
-                            usedSheets += 1;
-                            break;
-                    }
-
-                    Marshal.ReleaseComObject(sheet);
-                }
-
-                // It is not possible in Excel to export an empty workbook
-                if (usedSheets != 0)
-                    workbook.ExportAsFixedFormat(Excel.XlFixedFormatType.xlTypePDF, outputFile);
-                else
-                    throw new OCFileContainsNoData("The file '" + Path.GetFileName(inputFile) + "' contains no data"); 
-            }
-            finally
-            {
-                if (workbook != null)
-                {
-                    workbook.Saved = true;
-                    workbook.Close(false);
-                    Marshal.ReleaseComObject(workbook);
-                }
-
-                if (excel != null)
-                {
-                    excel.Quit();
-                    Marshal.ReleaseComObject(excel);
-                }
-
-                if (!string.IsNullOrEmpty(tempFileName) && File.Exists(tempFileName))
-                    File.Delete(tempFileName);
-            }
-
-            GC.Collect();
-            GC.WaitForPendingFinalizers();
-        }
-        #endregion
-
-        #region ExcelFileIsPasswordProtected
-        /// <summary>
-        /// Returns true when the Excel file is password protected
-        /// </summary>
-        /// <param name="inputFile">The Excel file to check</param>
-        /// <returns></returns>
-        /// <exception cref="OCFileIsCorrupt">Raised when the file is corrupt</exception>
-        public static bool ExcelFileIsPasswordProtected(string inputFile)
-        {
-            try
-            {
-                using (var compoundFile = new CompoundFile(inputFile))
-                {
-                    if (compoundFile.RootStorage.ExistsStream("EncryptedPackage")) return true;
-                    if (!compoundFile.RootStorage.ExistsStream("WorkBook"))
-                        throw new OCFileIsCorrupt("Could not find the WorkBook stream in the file '" +
-                                                  compoundFile.FileName + "'");
-
-                    var stream = compoundFile.RootStorage.GetStream("WorkBook") as CFStream;
-                    if (stream == null) return false;
-
-                    var bytes = stream.GetData();
-                    using (var memoryStream = new MemoryStream(bytes))
-                    using (var binaryReader = new BinaryReader(memoryStream))
-                    {
-                        // Get the record type, at the beginning of the stream this should always be the BOF
-                        var recordType = binaryReader.ReadUInt16();
-
-                        // Something seems to be wrong, we would expect a BOF but for some reason it isn't so stop it
-                        if (recordType != 0x809)
-                            throw new OCFileIsCorrupt("The file '" + Path.GetFileName(compoundFile.FileName) +
-                                                      "' is corrupt");
-
-                        var recordLength = binaryReader.ReadUInt16();
-                        binaryReader.BaseStream.Position += recordLength;
-
-                        // Search after the BOF for the FilePass record, this starts with 2F hex
-                        recordType = binaryReader.ReadUInt16();
-                        if (recordType != 0x2F) return false;
-                        binaryReader.ReadUInt16();
-                        var filePassRecord = new FilePassRecord(memoryStream);
-                        var key = Biff8EncryptionKey.Create(filePassRecord.DocId);
-                        return !key.Validate(filePassRecord.SaltData, filePassRecord.SaltHash);
-                    }
-                }
-            }
-            catch (OCExcelConfiguration)
-            {
-                // If we get an OCExcelConfiguration exception it means we have an unknown encryption
-                // type so we return a false so that Excel itself can figure out if the file is password
-                // protected
-                return false;
-            }
-            catch (CFCorruptedFileException)
-            {
-                throw new OCFileIsCorrupt("The file '" + Path.GetFileName(inputFile) + "' is corrupt");
-            }
-            catch (CFFileFormatException)
-            {
-                // It seems the file is just a normal Microsoft Office 2007 and up Open XML file
-                return false;
-            }
-        }
-        #endregion
-
-        #region OpenExcelFile
-        /// <summary>
-        /// Returns the seperator and textqualifier that is used in the CSV file
-        /// </summary>
-        /// <param name="inputFile">The inputfile</param>
-        /// <param name="separator">The separator that is used</param>
-        /// <param name="textQualifier">The text qualifier</param>
-        /// <returns></returns>
-        private static void GetCsvSeperator(string inputFile, out string separator, out Excel.XlTextQualifier textQualifier)
-        {
-            separator = string.Empty;
-            textQualifier = Excel.XlTextQualifier.xlTextQualifierNone;
-            
-            using (var streamReader = new StreamReader(inputFile))
-            {
-                var line = string.Empty;
-                while (string.IsNullOrEmpty(line))
-                    line = streamReader.ReadLine();
-
-                if (line.Contains(";")) separator = ";";
-                else if (line.Contains(",")) separator = ",";
-                else if (line.Contains("\t")) separator = "\t";
-                else if (line.Contains(" ")) separator = " ";
-
-                if (line.Contains("\"")) textQualifier = Excel.XlTextQualifier.xlTextQualifierDoubleQuote;
-                else if (line.Contains("'")) textQualifier = Excel.XlTextQualifier.xlTextQualifierSingleQuote;
-            }
-        }
-
-        /// <summary>
-        /// Opens the <paramref name="inputFile"/> and returns it as an <see cref="Excel.Workbook"/> object
-        /// </summary>
-        /// <param name="excel">The <see cref="Excel.Application"/></param>
-        /// <param name="inputFile">The file to open</param>
-        /// <param name="extension">The file extension</param>
-        /// <param name="repairMode">When true the <paramref name="inputFile"/> is opened in repair mode</param>
-        /// <returns></returns>
-        /// <exception cref="OCCsvFileLimitExceeded">Raised when a CSV <paramref name="inputFile"/> has to many rows</exception>
-        private static Excel.Workbook OpenExcelFile(Excel._Application excel,
-                                                    string inputFile,
-                                                    string extension,
-                                                    bool repairMode)
-        {
-            try
-            {
-                switch (extension.ToUpperInvariant())
-                {
-                    case ".CSV":
-
-                        var count = File.ReadLines(inputFile).Count();
-                        var excelMaxRows = ExcelMaxRows;
-                        if (count > excelMaxRows)
-                            throw new OCCsvFileLimitExceeded("The input CSV file has more then " + excelMaxRows +
-                                                             " rows, the installed Excel version supports only " +
-                                                             excelMaxRows + " rows");
-
-                        string separator;
-                        Excel.XlTextQualifier textQualifier;
-
-                        GetCsvSeperator(inputFile, out separator, out textQualifier);
-
-                        switch (separator)
-                        {
-                            case ";":
-                                excel.Workbooks.OpenText(inputFile, Type.Missing, Type.Missing,
-                                    Excel.XlTextParsingType.xlDelimited,
-                                    textQualifier, true, false, true);
-                                return excel.ActiveWorkbook;
-
-                            case ",":
-                                excel.Workbooks.OpenText(inputFile, Type.Missing, Type.Missing,
-                                    Excel.XlTextParsingType.xlDelimited, textQualifier,
-                                    Type.Missing, false, false, true);
-                                return excel.ActiveWorkbook;
-
-                            case "\t":
-                                excel.Workbooks.OpenText(inputFile, Type.Missing, Type.Missing,
-                                    Excel.XlTextParsingType.xlDelimited, textQualifier,
-                                    Type.Missing, true);
-                                return excel.ActiveWorkbook;
-
-                            case " ":
-                                excel.Workbooks.OpenText(inputFile, Type.Missing, Type.Missing,
-                                    Excel.XlTextParsingType.xlDelimited, textQualifier,
-                                    Type.Missing, false, false, false, true);
-                                return excel.ActiveWorkbook;
-
-                            default:
-                                excel.Workbooks.OpenText(inputFile, Type.Missing, Type.Missing,
-                                    Excel.XlTextParsingType.xlDelimited, textQualifier,
-                                    Type.Missing, false, true);
-                                return excel.ActiveWorkbook;
-                        }
-
-                    default:
-
-                        if (repairMode)
-                            return excel.Workbooks.Open(inputFile, false, true,
-                                Password: "dummypassword",
-                                IgnoreReadOnlyRecommended: true,
-                                AddToMru: false,
-                                CorruptLoad: Excel.XlCorruptLoad.xlRepairFile);
-
-                        return excel.Workbooks.Open(inputFile, false, true,
-                            Password: "dummypassword",
-                            IgnoreReadOnlyRecommended: true,
-                            AddToMru: false);
-
-                }
-            }
-            catch (COMException comException)
-            {
-                if (comException.ErrorCode == -2146827284)
-                    throw new OCFileIsPasswordProtected("The file '" + Path.GetFileName(inputFile) +
-                                                        "' is password protected");
-
-                throw new OCFileIsCorrupt("The file '" + Path.GetFileName(inputFile) +
-                                                        "' could not be opened, error: " + ExceptionHelpers.GetInnerException(comException));
-            }
-            catch (Exception exception)
-            {
-                if (repairMode)
-                    throw new OCFileIsCorrupt("The file '" + Path.GetFileName(inputFile) +
-                                              "' could not be opened, error: " +
-                                              ExceptionHelpers.GetInnerException(exception));
-
-                return OpenExcelFile(excel, inputFile, extension, true);
-            }
-        }
-        #endregion
-
-        #region ConvertWithPowerPoint
-        /// <summary>
-        /// Converts a PowerPoint document to PDF
-        /// </summary>
-        /// <param name="inputFile">The PowerPoint input file</param>
-        /// <param name="outputFile">The PDF output file</param>
-        /// <returns></returns>
-        private static void ConvertWithPowerPoint(string inputFile, string outputFile)
-        {
-            PowerPoint.ApplicationClass powerPoint = null;
-            PowerPoint.Presentation presentation = null;
-
-            try
-            {
-                powerPoint = new PowerPoint.ApplicationClass
-                {
-                    DisplayAlerts = PowerPoint.PpAlertLevel.ppAlertsNone,
-                    DisplayDocumentInformationPanel = false,
-                    AutomationSecurity = MsoAutomationSecurity.msoAutomationSecurityForceDisable
-                };
-                
-                presentation = OpenPowerPointFile(powerPoint, inputFile, false);
-                presentation.ExportAsFixedFormat(outputFile, PowerPoint.PpFixedFormatType.ppFixedFormatTypePDF);
-            }
-            finally
-            {
-                if (presentation != null)
-                {
-                    presentation.Saved = MsoTriState.msoFalse;
-                    presentation.Close();
-                    Marshal.ReleaseComObject(presentation);
-                }
-
-                if (powerPoint != null)
-                {
-                    powerPoint.Quit();
-                    Marshal.ReleaseComObject(powerPoint);
-                }
-            }
-        }
-        #endregion
-
-        #region PowerPointFileIsPasswordProtected
-        /// <summary>
-        /// Returns true when the binary PowerPoint file is password protected
-        /// </summary>
-        /// <param name="inputFile">The PowerPoint file to check</param>
-        /// <returns></returns>
-        private static bool PowerPointFileIsPasswordProtected(string inputFile)
-        {
-            try
-            {
-                using (var compoundFile = new CompoundFile(inputFile))
-                {
-                    if (compoundFile.RootStorage.ExistsStream("EncryptedPackage")) return true;
-                    if (!compoundFile.RootStorage.ExistsStream("Current User")) return false;
-                    var stream = compoundFile.RootStorage.GetStream("Current User") as CFStream;
-                    if (stream == null) return false;
-
-                    using (var memoryStream = new MemoryStream(stream.GetData()))
-                    using (var binaryReader = new BinaryReader(memoryStream))
-                    {
-                        var verAndInstance = binaryReader.ReadUInt16();
-                        // ReSharper disable UnusedVariable
-                        // We need to read these fields to get to the correct location in the Current User stream
-                        var version = verAndInstance & 0x000FU; // first 4 bit of field verAndInstance
-                        var instance = (verAndInstance & 0xFFF0U) >> 4; // last 12 bit of field verAndInstance
-                        var typeCode = binaryReader.ReadUInt16();
-                        var size = binaryReader.ReadUInt32();
-                        var size1 = binaryReader.ReadUInt32();
-                        // ReSharper restore UnusedVariable
-                        var headerToken = binaryReader.ReadUInt32();
-
-                        switch (headerToken)
-                        {
-                            // Not encrypted
-                            case 0xE391C05F:
-                                return false;
-
-                            // Encrypted
-                            case 0xF3D1C4DF:
-                                return true;
-
-                            default:
-                                return false;
-                        }
-                    }
-                }
-            }
-            catch (CFCorruptedFileException)
-            {
-                throw new OCFileIsCorrupt("The file '" + Path.GetFileName(inputFile) + "' is corrupt");
-            }
-            catch (CFFileFormatException)
-            {
-                // It seems the file is just a normal Microsoft Office 2007 and up Open XML file
-                return false;
-            }
-        }
-        #endregion
-
-        #region OpenPowerPointFile
-        /// <summary>
-        /// Opens the <paramref name="inputFile"/> and returns it as an <see cref="PowerPoint.Presentation"/> object
-        /// </summary>
-        /// <param name="powerPoint">The <see cref="PowerPoint.Application"/></param>
-        /// <param name="inputFile">The file to open</param>
-        /// <param name="repairMode">When true the <paramref name="inputFile"/> is opened in repair mode</param>
-        /// <returns></returns>
-        /// <exception cref="OCFileIsCorrupt">Raised when the <paramref name="inputFile"/> is corrupt and can't be opened in repair mode</exception>
-        private static PowerPoint.Presentation OpenPowerPointFile(PowerPoint._Application powerPoint,
-                                                                  string inputFile,
-                                                                  bool repairMode)
-        {
-            try
-            {
-                return powerPoint.Presentations.Open(inputFile, MsoTriState.msoTrue, MsoTriState.msoTrue, MsoTriState.msoFalse);
-            }
-            catch (Exception exception)
-            {
-                if (repairMode)
-                    throw new OCFileIsCorrupt("The file '" + Path.GetFileName(inputFile) + "' seems to be corrupt, error: " + ExceptionHelpers.GetInnerException(exception));
-
-                return OpenPowerPointFile(powerPoint, inputFile, true);
-            }
-        }
-        #endregion
->>>>>>> 01c0924b
     }
 }